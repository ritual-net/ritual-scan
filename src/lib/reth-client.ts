--- conflicted
+++ resolved
@@ -116,16 +116,9 @@
 
   constructor(initialConfig?: RpcConfig) {
     const defaultConfig: RpcConfig = {
-<<<<<<< HEAD
-      primary: 'http://localhost:8545',
-      backup: 'http://localhost:8545',
-      websocket: 'ws://localhost:8546',
-      name: 'Local Mock RETH'
-=======
       primary: 'http://104.196.32.199:8545',
       websocket: 'ws://104.196.32.199:8546',
       name: 'Default RETH'
->>>>>>> 457427c7
     }
     
     this.config = initialConfig || defaultConfig
