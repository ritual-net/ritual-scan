'use client'

import { rethClient } from './reth-client'

export interface RealtimeUpdate {
  type: 'newBlock' | 'newTransaction' | 'newPendingTransaction' | 'gasPriceUpdate' | 'mempoolUpdate' | 'scheduledUpdate'
  data: any
  timestamp: number
}

export type UpdateCallback = (update: RealtimeUpdate) => void

class RealtimeWebSocketManager {
  private ws: WebSocket | null = null
  private reconnectAttemps = 0
  private maxReconnectAttempts = 10
  private reconnectInterval = 1000 // Start with 1 second
  private maxReconnectInterval = 30000 // Max 30 seconds
  private callbacks: Map<string, UpdateCallback> = new Map()
  private isConnected = false
  private connectionId: string | null = null
  private lastBlockNumber = 0
  private lastTransactionHashes = new Set<string>()
  private mempoolCheckInterval: NodeJS.Timeout | null = null
  private blockCheckInterval: NodeJS.Timeout | null = null

  constructor() {
    if (typeof window !== 'undefined') {
      this.connectionId = `conn_${Date.now()}_${Math.random().toString(36).substr(2, 9)}`
      this.startConnection()
      this.startHighFrequencyPolling()
    }
  }

  private startConnection() {
    if (this.ws?.readyState === WebSocket.OPEN) {
      return
    }

    try {
      // Try WebSocket connection to RETH node
<<<<<<< HEAD
      const wsUrl = 'ws://localhost:8546'
=======
      const wsUrl = 'ws://104.196.32.199:8546'
>>>>>>> 457427c7
      console.log(`🔗 [${this.connectionId}] Attempting WebSocket connection to: ${wsUrl}`)
      
      this.ws = new WebSocket(wsUrl)
      
      this.ws.onopen = () => {
        console.log(`✅ [${this.connectionId}] WebSocket connected`)
        this.isConnected = true
        this.reconnectAttemps = 0
        this.reconnectInterval = 1000
        
        // Subscribe to new block headers (transactions will be extracted from blocks)
        this.subscribeToBlocks()
      }

      this.ws.onmessage = (event) => {
        try {
          const message = JSON.parse(event.data)
          this.handleWebSocketMessage(message)
        } catch (error) {
          // Only log JSON parse errors if they're not related to RETH optimized mode responses
          if (event.data && event.data.includes('not supported in optimized mode')) {
            console.log(`📡 [${this.connectionId}] RETH optimized mode response (expected)`)
          } else {
            console.error(`❌ [${this.connectionId}] WebSocket JSON parse error:`, error)
            console.error(`❌ [${this.connectionId}] Raw message that failed:`, event.data)
          }
        }
      }
 
      this.ws.onclose = (event) => {
        console.log(`🔌 [${this.connectionId}] WebSocket disconnected:`, event.code, event.reason)
        this.isConnected = false
        this.scheduleReconnect()
      }

      this.ws.onerror = (error) => {
        console.error(`⚠️ [${this.connectionId}] WebSocket error:`, error)
        this.isConnected = false
      }

    } catch (error) {
      console.error(`❌ [${this.connectionId}] Failed to create WebSocket connection:`, error)
      this.scheduleReconnect()
    }
  }

  private subscribeToBlocks() {
    if (!this.ws || this.ws.readyState !== WebSocket.OPEN) return

    try {
      // Subscribe to new block headers
      const blockSubscription = {
        jsonrpc: '2.0',
        method: 'eth_subscribe',
        params: ['newHeads'],
        id: 1
      }

      // Subscribe to pending transactions (Tier 1 feature)
      const pendingTxSubscription = {
        jsonrpc: '2.0',
        method: 'eth_subscribe',
        params: ['newPendingTransactions'],
        id: 2
      }

      console.log(`📡 [${this.connectionId}] Subscribing to new block headers and pending transactions`)
      this.ws.send(JSON.stringify(blockSubscription))
      this.ws.send(JSON.stringify(pendingTxSubscription))
    } catch (error) {
      console.error(`❌ [${this.connectionId}] Failed to subscribe to blocks/transactions:`, error)
    }
  }

  // Note: subscribeToTransactions removed - RETH optimized mode doesn't support 
  // newPendingTransactions subscription. Transactions are extracted from blocks instead.

  private handleWebSocketMessage(message: any) {
    // Handle subscription errors gracefully (expected in RETH optimized mode)
    if (message.method === 'eth_subscription' && message.params?.error) {
      const error = message.params.error
      if (error.message?.includes('not supported in optimized mode')) {
        // This is expected - RETH optimized mode doesn't support some subscriptions 
        console.log(`📡 [${this.connectionId}] RETH optimized mode - subscription not supported (expected)`)
        return
      }
      console.warn(`⚠️ [${this.connectionId}] Subscription error:`, error)
      return
    }

    // Handle JSON-RPC errors
    if (message.error) {
      if (message.error.message?.includes('not supported in optimized mode')) {
        console.log(`📡 [${this.connectionId}] RETH optimized mode - method not supported (expected)`)
        return
      }
      console.warn(`⚠️ [${this.connectionId}] RPC error:`, message.error)
      return
    }

    if (message.method === 'eth_subscription') {
      const subscription = message.params?.subscription
      const result = message.params?.result

      if (!subscription) {
        console.warn(`⚠️ [${this.connectionId}] Subscription message without subscription ID:`, message)
        return
      }

      if (result && result.number) {
        // This is a block header from newHeads subscription
        this.handleNewBlock(result)
      } else if (typeof result === 'string' && result.startsWith('0x')) {
        // This is a pending transaction hash
        this.handleNewPendingTransaction(result)
      } else {
        console.log(`📩 [${this.connectionId}] Unknown subscription result:`, result)
      }
    } else if (message.id && message.result) {
      console.log(`📩 [${this.connectionId}] Subscription confirmed:`, message.result)
    } else if (message.id && message.error) {
      console.warn(`⚠️ [${this.connectionId}] RPC method error:`, message.error)
      // If subscriptions are not supported, fall back to polling only
      if (message.error.message?.includes('not supported')) {
        console.log(`📡 [${this.connectionId}] WebSocket subscriptions not supported, using polling only`)
      }
    } else {
      console.log(`📩 [${this.connectionId}] Unhandled message:`, message)
    }
  }

  private async handleNewBlock(blockHeader: any) {
    const blockNumber = parseInt(blockHeader.number, 16)
    
    if (blockNumber > this.lastBlockNumber) {
      console.log(`🔗 [${this.connectionId}] New block #${blockNumber}`)
      this.lastBlockNumber = blockNumber

      // Enhanced block update with gas price (Tier 1 feature)
      const enhancedBlockData = {
        ...blockHeader,
        gasPrice: blockHeader.baseFeePerGas ? parseInt(blockHeader.baseFeePerGas, 16) / 1e9 : null,
        timestamp: Date.now()
      }

      const blockUpdate: RealtimeUpdate = {
        type: 'newBlock',
        data: enhancedBlockData,
        timestamp: Date.now()
      }

      // Emit gas price update (Tier 1 feature)
      if (blockHeader.baseFeePerGas) {
        const gasPriceUpdate: RealtimeUpdate = {
          type: 'gasPriceUpdate',
          data: {
            gasPrice: parseInt(blockHeader.baseFeePerGas, 16) / 1e9,
            blockNumber: blockNumber
          },
          timestamp: Date.now()
        }
        this.notifyCallbacks(gasPriceUpdate)
      }

      this.notifyCallbacks(blockUpdate)

      // Extract transactions from the full block since RETH optimized mode 
      // doesn't support newPendingTransactions subscription
      try {
        const fullBlock = await rethClient.getBlock(blockHeader.hash, true)
        if (fullBlock && fullBlock.transactions && Array.isArray(fullBlock.transactions)) {
          console.log(`📦 [${this.connectionId}] Block #${blockNumber} has ${fullBlock.transactions.length} transactions`)
          
          // Emit transaction updates for each transaction in the block
          for (const txHash of fullBlock.transactions) {
            if (typeof txHash === 'string' && !this.lastTransactionHashes.has(txHash)) {
              this.handleNewTransaction(txHash)
            }
          }
        }
      } catch (error) {
        console.warn(`⚠️ [${this.connectionId}] Failed to fetch full block for transactions:`, error)
      }
    }
  }

  private handleNewTransaction(txHash: string) {
    if (!this.lastTransactionHashes.has(txHash)) {
      console.log(`💸 [${this.connectionId}] New transaction: ${txHash.slice(0, 10)}...`)
      this.lastTransactionHashes.add(txHash)

      // Keep only last 1000 transaction hashes to prevent memory leaks
      if (this.lastTransactionHashes.size > 1000) {
        const firstHash = this.lastTransactionHashes.values().next().value
        if (firstHash) {
          this.lastTransactionHashes.delete(firstHash)
        }
      }

      const update: RealtimeUpdate = {
        type: 'newTransaction',
        data: { hash: txHash },
        timestamp: Date.now()
      }

      this.notifyCallbacks(update)
    }
  }

  // Tier 1: Handle pending transactions from WebSocket subscription
  private handleNewPendingTransaction(txHash: string) {
    if (!this.lastTransactionHashes.has(txHash)) {
      console.log(`⚡ [${this.connectionId}] New pending transaction: ${txHash.slice(0, 10)}...`)
      this.lastTransactionHashes.add(txHash)

      // Keep only last 1000 transaction hashes to prevent memory leaks
      if (this.lastTransactionHashes.size > 1000) {
        const firstHash = this.lastTransactionHashes.values().next().value
        if (firstHash) {
          this.lastTransactionHashes.delete(firstHash)
        }
      }

      const update: RealtimeUpdate = {
        type: 'newPendingTransaction',
        data: { hash: txHash, status: 'pending' },
        timestamp: Date.now()
      }

      this.notifyCallbacks(update)
    }
  }

  private startHighFrequencyPolling() {
    // High-frequency mempool polling (every 2 seconds)
    this.mempoolCheckInterval = setInterval(async () => {
      try {
        const [mempoolStats, scheduledTxs] = await Promise.all([
          rethClient.getMempoolStats(),
          rethClient.getScheduledTransactions()
        ])

        const mempoolUpdate: RealtimeUpdate = {
          type: 'mempoolUpdate',
          data: mempoolStats,
          timestamp: Date.now()
        }

        const scheduledUpdate: RealtimeUpdate = {
          type: 'scheduledUpdate',
          data: scheduledTxs,
          timestamp: Date.now()
        }

        this.notifyCallbacks(mempoolUpdate)
        this.notifyCallbacks(scheduledUpdate)

      } catch (error) {
        console.error(`❌ [${this.connectionId}] High-frequency polling error:`, error)
      }
    }, 2000) // Every 2 seconds

    // Block polling as backup (every 2 seconds)
    this.blockCheckInterval = setInterval(async () => {
      try {
        const latestBlock = await rethClient.getLatestBlock()
        if (latestBlock) {
          const blockNumber = parseInt(latestBlock.number, 16)
          if (blockNumber > this.lastBlockNumber) {
            this.handleNewBlock(latestBlock)
          }
        }
      } catch (error) {
        console.error(`❌ [${this.connectionId}] Block polling error:`, error)
      }
    }, 2000) // Every 2 seconds
  }

  private notifyCallbacks(update: RealtimeUpdate) {
    this.callbacks.forEach((callback, callbackId) => {
      try {
        callback(update)
      } catch (error) {
        console.error(`❌ [${this.connectionId}] Callback error for ${callbackId}:`, error)
      }
    })
  }

  private scheduleReconnect() {
    if (this.reconnectAttemps >= this.maxReconnectAttempts) {
      console.error(`❌ [${this.connectionId}] Max reconnection attempts reached. Stopping.`)
      return
    }

    this.reconnectAttemps++
    
    console.log(`🔄 [${this.connectionId}] Scheduling reconnect attempt ${this.reconnectAttemps}/${this.maxReconnectAttempts} in ${this.reconnectInterval}ms`)

    setTimeout(() => {
      this.startConnection()
    }, this.reconnectInterval)

    // Exponential backoff with jitter
    this.reconnectInterval = Math.min(
      this.reconnectInterval * 2 + Math.random() * 1000,
      this.maxReconnectInterval
    )
  }

  // Public API
  subscribe(callbackId: string, callback: UpdateCallback): () => void {
    console.log(`📻 [${this.connectionId}] New subscriber: ${callbackId}`)
    this.callbacks.set(callbackId, callback)

    // Return unsubscribe function
    return () => {
      console.log(`📻 [${this.connectionId}] Unsubscribing: ${callbackId}`)
      this.callbacks.delete(callbackId)
    }
  }

  getConnectionStatus() {
    return {
      isConnected: this.isConnected,
      connectionId: this.connectionId,
      subscriberCount: this.callbacks.size,
      lastBlockNumber: this.lastBlockNumber,
      reconnectAttempts: this.reconnectAttemps
    }
  }

  disconnect() {
    console.log(`🔌 [${this.connectionId}] Manually disconnecting`)
    
    if (this.mempoolCheckInterval) {
      clearInterval(this.mempoolCheckInterval)
      this.mempoolCheckInterval = null
    }

    if (this.blockCheckInterval) {
      clearInterval(this.blockCheckInterval)
      this.blockCheckInterval = null
    }

    if (this.ws) {
      this.ws.close()
      this.ws = null
    }

    this.callbacks.clear()
    this.isConnected = false
  }

  // Force refresh specific data types
  async forceRefresh(type: 'mempool' | 'scheduled' | 'blocks') {
    console.log(`🔄 [${this.connectionId}] Force refreshing ${type}`)
    
    try {
      switch (type) {
        case 'mempool':
          const mempoolStats = await rethClient.getMempoolStats()
          this.notifyCallbacks({
            type: 'mempoolUpdate',
            data: mempoolStats,
            timestamp: Date.now()
          })
          break

        case 'scheduled':
          const scheduledTxs = await rethClient.getScheduledTransactions()
          this.notifyCallbacks({
            type: 'scheduledUpdate',
            data: scheduledTxs,
            timestamp: Date.now()
          })
          break

        case 'blocks':
          const latestBlock = await rethClient.getLatestBlock()
          if (latestBlock) {
            this.handleNewBlock(latestBlock)
          }
          break
      }
    } catch (error) {
      console.error(`❌ [${this.connectionId}] Force refresh error for ${type}:`, error)
    }
  }
}

// Global singleton instance
let realtimeManager: RealtimeWebSocketManager | null = null

export function getRealtimeManager(): RealtimeWebSocketManager {
  if (!realtimeManager && typeof window !== 'undefined') {
    realtimeManager = new RealtimeWebSocketManager()
  }
  return realtimeManager!
}

export function useRealtime(callbackId: string, callback: UpdateCallback) {
  const manager = getRealtimeManager()
  return manager?.subscribe(callbackId, callback)
}

// Cleanup on page unload
if (typeof window !== 'undefined') {
  window.addEventListener('beforeunload', () => {
    if (realtimeManager) {
      realtimeManager.disconnect()
    }
  })
}<|MERGE_RESOLUTION|>--- conflicted
+++ resolved
@@ -39,11 +39,7 @@
 
     try {
       // Try WebSocket connection to RETH node
-<<<<<<< HEAD
-      const wsUrl = 'ws://localhost:8546'
-=======
       const wsUrl = 'ws://104.196.32.199:8546'
->>>>>>> 457427c7
       console.log(`🔗 [${this.connectionId}] Attempting WebSocket connection to: ${wsUrl}`)
       
       this.ws = new WebSocket(wsUrl)
